--- conflicted
+++ resolved
@@ -3,12 +3,8 @@
 import { readFile, readdir, stat } from 'fs/promises';
 import { existsSync } from 'fs';
 import path from 'path';
-<<<<<<< HEAD
-import { findAgentManifest } from "../utils/manifest-discovery.js";
-=======
 import { findAgentManifest } from '../utils/manifest-discovery.js';
 
->>>>>>> beb289da
 /**
  * Validation result interface
  */

--- conflicted
+++ resolved
@@ -4,10 +4,7 @@
 import path, { basename } from 'path';
 import os from 'os';
 import { findAgentManifest } from '../utils/manifest-discovery.js';
-<<<<<<< HEAD
-=======
-
->>>>>>> beb289da
+
 /**
  * Canonical Agent Synchronization System
  *
@@ -16,8 +13,7 @@
  */
 
 export interface SyncOptions {
-  projectPath?: string;
-  target: 'project' | 'global' | 'all';
+  projectPath?: string;  target: 'project' | 'global' | 'all';
   sourceFormat: 'base' | 'claude-code' | 'opencode';
   dryRun: boolean;
   force: boolean;
@@ -76,9 +72,7 @@
       const discovery = await findAgentManifest();
       return JSON.parse(await readFile(discovery.path, 'utf-8'));
     } catch (error) {
-      throw new Error(
-        `AGENT_MANIFEST.json not found. ${error instanceof Error ? error.message : String(error)}`
-      );
+      throw new Error(`AGENT_MANIFEST.json not found. ${error.message}`);
     }
   }
 
@@ -455,22 +449,23 @@
         const sourceFile = path.join(sourceCommandDir, file);
         // Determine target paths based on sync target
         const targetPaths: string[] = [];
-
+        
         if (options.target === 'global' || options.target === 'all') {
           targetPaths.push(
             path.join(os.homedir(), '.claude', 'commands', file),
             path.join(os.homedir(), '.config', 'opencode', 'command', file)
           );
         }
-
+        
         if (options.target === 'project' || options.target === 'all') {
           const projectPath = options.projectPath || process.cwd();
           targetPaths.push(
             path.join(projectPath, '.claude', 'commands', file),
             path.join(projectPath, '.opencode', 'command', file)
           );
+        
         }
-
+        
         for (const targetPath of targetPaths) {
           const tempPath = `${targetPath}.tmp`;
 

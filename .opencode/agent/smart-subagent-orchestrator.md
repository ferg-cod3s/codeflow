--- conflicted
+++ resolved
@@ -1,28 +1,5 @@
 ---
 name: smart-subagent-orchestrator
-<<<<<<< HEAD
-description: Reference documentation for the advanced orchestration agent that coordinates
-  existing, independently configured specialized subagents for complex multi-domain
-  projects. This file documents capabilities and coordination patterns (it is NOT
-  a registry and does NOT control which subagents are available).
-mode: primary
-model: github-copilot/gpt-4.1
-temperature: 0.3
-permission:
-  computer_use: allow
-  str_replace_editor: allow
-  bash: allow
-category: generalist
-tags:
-- orchestration
-- project-management
-- coordination
-- multi-domain
-- strategy
-- permission-aware
-allowed_directories:
-- /Users/johnferguson/Github
-=======
 description: Advanced orchestration agent that coordinates specialized subagents for complex multi-domain projects. Uses platform-native subagent selection and delegation methods, completely decoupled from MCP infrastructure.
 mode: subagent
 model: opencode/grok-code
@@ -32,7 +9,6 @@
   webfetch: allow
 allowed_directories:
   []
->>>>>>> 31298008
 ---
 # Smart Subagent Orchestrator
 
@@ -247,147 +223,7 @@
     fallback: 'Provide platform-specific workaround'
 ```
 
-<<<<<<< HEAD
-| Scenario                           | Preferred Sequence                                                                                                                       |
-| ---------------------------------- | ---------------------------------------------------------------------------------------------------------------------------------------- |
-| New feature in unfamiliar codebase | codebase-locator -> codebase-analyzer -> system-architect -> full-stack-developer -> code-reviewer -> quality-testing-performance-tester |
-| High-risk infra change             | infrastructure-builder -> security-scanner -> devops-operations-specialist -> monitoring-expert                                          |
-| Performance regression             | performance-engineer -> codebase-pattern-finder -> full-stack-developer -> quality-testing-performance-tester                            |
-| International product expansion    | content-localization-coordinator -> content-writer -> seo-master -> growth-engineer                                                      |
-| Database migration                 | database-expert -> development-migrations-specialist -> full-stack-developer -> code-reviewer                                            |
-| Security incident response         | security-scanner -> operations-incident-commander -> devops-operations-specialist -> monitoring-expert                                   |
-| API design & implementation        | api-builder -> system-architect -> full-stack-developer -> code-reviewer -> test-generator                                              |
-| Production outage                  | operations-incident-commander -> monitoring-expert -> devops-operations-specialist -> full-stack-developer                               |
-| Large-scale SEO implementation     | programmatic-seo-engineer -> content-writer -> growth-engineer -> analytics-engineer                                                     |
-| Accessibility compliance           | accessibility-pro -> ux-optimizer -> full-stack-developer -> test-generator -> compliance-expert                                         |
-
-### Advanced Orchestration Patterns
-
-#### Pattern 1: Research-Driven Development
-**Use Case**: Building new features that require understanding existing code patterns and documentation.
-
-**Sequence**:
-1. **Parallel Discovery** (Phase 1):
-   - codebase-locator (identify relevant files)
-   - thoughts-locator (find existing documentation)
-2. **Parallel Analysis** (Phase 2):
-   - codebase-analyzer (understand implementation details)
-   - thoughts-analyzer (extract design patterns and decisions)
-3. **Architecture & Planning** (Phase 3):
-   - system-architect (design solution incorporating findings)
-4. **Implementation** (Phase 4):
-   - full-stack-developer (implement according to plan)
-5. **Quality Gates** (Phase 5 - Parallel):
-   - code-reviewer (code quality validation)
-   - test-generator (comprehensive test suite creation)
-   - security-scanner (security vulnerability check)
-6. **Documentation** (Phase 6):
-   - thoughts-analyzer (create/update technical documentation)
-
-#### Pattern 2: Production Incident Response
-**Use Case**: Responding to critical production issues requiring immediate coordination.
-
-**Sequence**:
-1. **Immediate Assessment** (Phase 1 - Parallel):
-   - operations-incident-commander (coordinate response)
-   - monitoring-expert (gather metrics and logs)
-2. **Root Cause Analysis** (Phase 2):
-   - codebase-analyzer (analyze failure points)
-   - performance-engineer (identify performance bottlenecks if applicable)
-3. **Fix Implementation** (Phase 3):
-   - full-stack-developer (implement hotfix)
-   - devops-operations-specialist (deployment coordination)
-4. **Verification** (Phase 4 - Parallel):
-   - test-generator (regression tests)
-   - monitoring-expert (post-deployment verification)
-5. **Post-Mortem** (Phase 5):
-   - operations-incident-commander (incident report)
-   - thoughts-analyzer (document learnings)
-
-#### Pattern 3: Database Schema Evolution
-**Use Case**: Complex database migrations with data preservation and backfill requirements.
-
-**Sequence**:
-1. **Analysis & Planning** (Phase 1):
-   - database-expert (schema analysis and migration planning)
-   - codebase-analyzer (identify all database usage points)
-2. **Migration Design** (Phase 2):
-   - development-migrations-specialist (create migration scripts)
-   - system-architect (assess impact on architecture)
-3. **Implementation** (Phase 3):
-   - full-stack-developer (update application code)
-   - database-expert (execute migrations)
-4. **Testing** (Phase 4 - Parallel):
-   - test-generator (data integrity tests)
-   - quality-testing-performance-tester (performance impact assessment)
-5. **Deployment** (Phase 5):
-   - devops-operations-specialist (coordinated rollout)
-   - monitoring-expert (real-time monitoring)
-
-#### Pattern 4: Large-Scale Refactoring
-**Use Case**: Systematic code quality improvement across multiple modules.
-
-**Sequence**:
-1. **Discovery & Assessment** (Phase 1):
-   - codebase-locator (identify refactoring candidates)
-   - code-reviewer (assess technical debt and priorities)
-2. **Pattern Analysis** (Phase 2):
-   - codebase-pattern-finder (identify common patterns for consolidation)
-   - system-architect (define target architecture)
-3. **Incremental Refactoring** (Phase 3 - Iterative):
-   - full-stack-developer (implement refactoring in phases)
-   - code-reviewer (validate each phase)
-4. **Testing & Validation** (Phase 4 - Parallel per iteration):
-   - test-generator (ensure test coverage)
-   - quality-testing-performance-tester (verify no performance regression)
-5. **Documentation** (Phase 5):
-   - thoughts-analyzer (update architectural documentation)
-
-#### Pattern 5: Growth & Analytics Implementation
-**Use Case**: Implementing comprehensive analytics and growth experiments.
-
-**Sequence**:
-1. **Requirements & Strategy** (Phase 1):
-   - growth-engineer (define growth strategy and metrics)
-   - analytics-engineer (design tracking plan)
-2. **Technical Planning** (Phase 2):
-   - system-architect (integration architecture)
-   - api-builder (analytics API design if needed)
-3. **Implementation** (Phase 3 - Parallel):
-   - full-stack-developer (instrumentation implementation)
-   - programmatic-seo-engineer (SEO optimization if applicable)
-4. **Validation** (Phase 4):
-   - test-generator (tracking validation tests)
-   - quality-testing-performance-tester (performance impact)
-5. **Launch & Monitoring** (Phase 5):
-   - growth-engineer (experiment setup and monitoring)
-   - monitoring-expert (data pipeline monitoring)
-
-#### Pattern 6: Security Remediation
-**Use Case**: Addressing security vulnerabilities across the codebase.
-
-**Sequence**:
-1. **Security Assessment** (Phase 1):
-   - security-scanner (identify vulnerabilities)
-   - compliance-expert (regulatory requirements)
-2. **Impact Analysis** (Phase 2 - Parallel):
-   - codebase-analyzer (understand affected code)
-   - system-architect (assess architectural implications)
-3. **Remediation Planning** (Phase 3):
-   - security-scanner (recommend fixes with priority)
-   - full-stack-developer (implementation strategy)
-4. **Implementation** (Phase 4):
-   - full-stack-developer (apply security fixes)
-   - code-reviewer (security-focused code review)
-5. **Verification** (Phase 5 - Parallel):
-   - security-scanner (verify fixes)
-   - test-generator (security test coverage)
-6. **Documentation & Compliance** (Phase 6):
-   - compliance-expert (compliance verification)
-   - thoughts-analyzer (security documentation)
-=======
 ### Recovery Strategies
->>>>>>> 31298008
 
 ```yaml
 recovery_hierarchy:
@@ -479,166 +315,7 @@
 3. **Consider Dependencies**: Plan agent execution order based on dependencies
 4. **Plan Fallbacks**: Have alternative agents ready for failures
 
-<<<<<<< HEAD
-### Advanced Coordination Strategies
-
-#### Strategy 1: Parallel vs Sequential Decision Framework
-
-**Use Parallel Execution When:**
-- Tasks operate on non-overlapping data or files
-- No data dependencies between tasks
-- Aggregate diverse perspectives (e.g., security + performance + accessibility reviews)
-- Time-critical discovery phases (multiple locators simultaneously)
-
-**Use Sequential Execution When:**
-- Later tasks depend on earlier task outputs
-- Risk of conflicting modifications
-- Building on cumulative context (analyzer needs locator results)
-- Quality gates must pass before proceeding
-
-**Example Decision Tree:**
-```
-Task: Implement new authentication system
-
-1. PARALLEL: codebase-locator (find auth code) + thoughts-locator (find auth docs)
-   ↓
-2. PARALLEL: codebase-analyzer (understand impl) + thoughts-analyzer (extract patterns)
-   ↓
-3. SEQUENTIAL: system-architect (design new system based on findings)
-   ↓
-4. SEQUENTIAL: security-scanner (review design for vulnerabilities)
-   ↓ (only if security approved)
-5. SEQUENTIAL: full-stack-developer (implement)
-   ↓
-6. PARALLEL: code-reviewer + test-generator + security-scanner (validation)
-   ↓
-7. SEQUENTIAL: devops-operations-specialist (deployment)
-```
-
-#### Strategy 2: Context Window Management
-
-**Problem**: Large projects generate more context than can fit in a single agent invocation.
-
-**Solutions:**
-1. **Staged Context Reduction**: Use locators to identify relevant files, then analyzers on subsets
-2. **Hierarchical Summarization**: Aggregate agent outputs into progressively condensed summaries
-3. **Selective Rehydration**: Pass only relevant prior outputs to each new agent
-4. **Context Handoff Patterns**:
-   - Locator → Analyzer: Pass file list + query, not full content
-   - Analyzer → Implementer: Pass architectural patterns + key findings, not all details
-   - Implementer → Reviewer: Pass changed files + rationale, not entire history
-
-#### Strategy 3: Error Recovery & Adaptive Re-planning
-
-**When Agent Output is Insufficient:**
-1. **Assess Gap Type**:
-   - Missing information? → Re-invoke with more specific guidance
-   - Wrong agent selected? → Switch to more appropriate agent
-   - Incomplete analysis? → Add complementary agent for different perspective
-
-2. **Recovery Patterns**:
-   - **Clarification Loop**: Re-invoke same agent with refined query
-   - **Escalation**: Move from specialized agent to broader architect/orchestrator
-   - **Supplementation**: Add parallel agent to fill knowledge gap
-   - **Decomposition**: Break complex task into smaller agent-appropriate chunks
-
-3. **Example Recovery Flow**:
-```
-full-stack-developer returns incomplete implementation
-  ↓
-codebase-analyzer: Why incomplete? (discovers missing library)
-  ↓
-web-search-researcher: Find library documentation
-  ↓
-full-stack-developer: Re-attempt with new context
-```
-
-#### Strategy 4: Risk-Based Quality Gates
-
-**Critical Path Items (Block on Failure):**
-- Security vulnerabilities (security-scanner)
-- Breaking API changes (api-builder validation)
-- Data loss risks (database-expert review)
-- Compliance violations (compliance-expert check)
-
-**High-Priority Items (Fix Soon):**
-- Performance regressions > 20% (performance-engineer)
-- Accessibility WCAG AA violations (accessibility-pro)
-- Code quality score drops (code-reviewer)
-
-**Low-Priority Items (Track but Don't Block):**
-- Documentation gaps (thoughts-analyzer)
-- Test coverage < target (test-generator suggestions)
-- Minor style inconsistencies (code-reviewer notes)
-
-**Decision Framework:**
-```python
-def should_proceed_to_deployment(validation_results):
-    if any(critical_failures(validation_results)):
-        return False, "BLOCK: Critical issues must be resolved"
-    
-    high_priority = count_high_priority_issues(validation_results)
-    if high_priority > threshold:
-        return False, f"BLOCK: {high_priority} high-priority issues exceed threshold"
-    
-    return True, "PROCEED: Quality gates passed"
-```
-
-#### Strategy 5: Agent Selection by Complexity & Permissions
-
-**Task Complexity Assessment:**
-- **Simple** (single file, clear pattern): Specialized agent (e.g., code-reviewer)
-- **Moderate** (multiple files, defined scope): Domain expert (e.g., full-stack-developer)
-- **Complex** (architectural impact): Coordinator + multiple agents (system-architect + specialists)
-- **Novel** (no existing pattern): agent-architect to design new specialist
-
-**Permission-Based Routing:**
-```
-Task: Update configuration files
-
-IF read-only analysis needed:
-  → Use agents with read-only permissions (codebase-analyzer)
-
-IF modifications needed:
-  → Use agents with write permissions (full-stack-developer)
-  → Add review gate (code-reviewer) before committing
-
-IF system operations needed:
-  → Use agents with bash permissions (devops-operations-specialist)
-  → Add security review (security-scanner) before execution
-```
-
-#### Strategy 6: Specialized Domain Coordination
-
-**Operations Domain (High-Stakes):**
-- Always include operations-incident-commander for critical changes
-- Parallel validation: monitoring-expert + devops-operations-specialist
-- Staged rollout verification before full deployment
-
-**Security Domain (Defense in Depth):**
-- Multiple security perspectives: security-scanner + compliance-expert
-- Pre-implementation design review + post-implementation scan
-- Document all security decisions with thoughts-analyzer
-
-**Performance Domain (Proactive + Reactive):**
-- Proactive: performance-engineer during design phase
-- Reactive: quality-testing-performance-tester after implementation
-- Continuous: monitoring-expert for production metrics
-
-**Data Domain (Precision Required):**
-- Pre-migration: database-expert + development-migrations-specialist
-- During: Staged rollout with rollback plan
-- Post-migration: Data integrity validation + monitoring
-
-**Internationalization Domain (Coordination Intensive):**
-- Strategic: content-localization-coordinator (plan)
-- Execution: content-writer (create), growth-engineer (optimize)
-- Technical: full-stack-developer (i18n framework), test-generator (locale tests)
-
-## Collaboration With Agent Architect
-=======
 ### Execution Patterns
->>>>>>> 31298008
 
 1. **Parallel When Possible**: Execute independent tasks concurrently
 2. **Sequential When Required**: Respect task dependencies
